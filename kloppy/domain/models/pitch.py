--- conflicted
+++ resolved
@@ -42,39 +42,11 @@
     length: float = None
     width: float = None
 
-<<<<<<< HEAD
     def __eq__(self, other):
         if isinstance(self, PitchDimensions):
             return self.x_dim == other.x_dim and self.y_dim == other.y_dim
 
         return False
-=======
-    @classmethod
-    def default(cls):
-        return cls(x_dim=Dimension(0, 1), y_dim=Dimension(0, 1))
-
-    @property
-    def length(self) -> float:
-        """
-        Calculates the length of the pitch in meters if possible.
-        """
-        return (
-            (self.x_dim.max - self.x_dim.min) / self.x_per_meter
-            if self.x_per_meter
-            else None
-        )
-
-    @property
-    def width(self) -> float:
-        """
-        Calculates the width of the pitch in meters if possible.
-        """
-        return (
-            (self.y_dim.max - self.y_dim.min) / self.y_per_meter
-            if self.y_per_meter
-            else None
-        )
->>>>>>> f889e323
 
 
 @dataclass(frozen=True)
