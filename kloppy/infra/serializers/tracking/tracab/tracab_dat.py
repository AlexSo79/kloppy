--- conflicted
+++ resolved
@@ -164,7 +164,7 @@
     def deserialize(self, inputs: TRACABInputs) -> TrackingDataset:
         with performance_logging("Loading metadata", logger=logger):
             meta_data = objectify.fromstring(inputs.meta_data.read())
-<<<<<<< HEAD
+
             match = meta_data.match
             frame_rate = int(match.attrib["iFrameRateFps"])
             pitch_size_width = float(
@@ -177,8 +177,6 @@
                 timezone.utc
             )
             game_id = meta_data.match.attrib["iId"]
-=======
->>>>>>> b6d24527
 
             periods = []
             orientation = None
