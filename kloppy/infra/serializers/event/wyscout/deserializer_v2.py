import json
import logging
from typing import Dict, List, Tuple, NamedTuple, IO

from kloppy.domain import (
    BodyPart,
    BodyPartQualifier,
    CardType,
    CounterAttackQualifier,
    Dimension,
    DuelResult,
    DuelQualifier,
    DuelType,
    EventDataset,
<<<<<<< HEAD
    FoulCommittedEvent,
    GenericEvent,
    GoalkeeperQualifier,
    GoalkeeperActionType,
=======
    GoalkeeperAction,
    GoalkeeperActionQualifier,
>>>>>>> ec18671e
    Ground,
    Metadata,
    Orientation,
    PassQualifier,
    PassResult,
    PassType,
    Period,
    Player,
    Point,
    Provider,
    Qualifier,
    SetPieceQualifier,
    SetPieceType,
    ShotResult,
    TakeOnResult,
    Team,
)
from kloppy.utils import performance_logging

from . import wyscout_events, wyscout_tags
from ..deserializer import EventDataDeserializer

logger = logging.getLogger(__name__)


INVALID_PLAYER = "0"


def _parse_team(raw_events, wyId: str, ground: Ground) -> Team:
    team = Team(
        team_id=wyId,
        name=raw_events["teams"][wyId]["officialName"],
        ground=ground,
    )
    team.players = [
        Player(
            player_id=str(player["playerId"]),
            team=team,
            jersey_no=None,
            first_name=player["player"]["firstName"],
            last_name=player["player"]["lastName"],
        )
        for player in raw_events["players"][wyId]
    ]
    return team


def _has_tag(raw_event, tag_id) -> bool:
    for tag in raw_event["tags"]:
        if tag["id"] == tag_id:
            return True
    return False


def _generic_qualifiers(raw_event: Dict) -> List[Qualifier]:
    qualifiers: List[Qualifier] = []

    if _has_tag(raw_event, wyscout_tags.COUNTER_ATTACK):
        qualifiers.append(CounterAttackQualifier(True))
    else:
        qualifiers.append(CounterAttackQualifier(False))

    return qualifiers


def _parse_shot(raw_event: Dict, next_event: Dict) -> Dict:
    result = None
    qualifiers = _generic_qualifiers(raw_event)
    if _has_tag(raw_event, 101):
        result = ShotResult.GOAL
    elif _has_tag(raw_event, 2101):
        result = ShotResult.BLOCKED
    elif any((_has_tag(raw_event, tag) for tag in wyscout_tags.SHOT_POST)):
        result = ShotResult.POST
    elif any(
        (_has_tag(raw_event, tag) for tag in wyscout_tags.SHOT_OFF_TARGET)
    ):
        result = ShotResult.OFF_TARGET
    elif any((_has_tag(raw_event, tag) for tag in wyscout_tags.SHOT_ON_GOAL)):
        result = ShotResult.SAVED

    if next_event["eventId"] == wyscout_events.SAVE.EVENT:
        if next_event["subEventId"] == wyscout_events.SAVE.REFLEXES:
            qualifiers.append(GoalkeeperQualifier(GoalkeeperActionType.REFLEX))
        if next_event["subEventId"] == wyscout_events.SAVE.SAVE_ATTEMPT:
            qualifiers.append(
                GoalkeeperQualifier(GoalkeeperActionType.SAVE_ATTEMPT)
            )
    return {
        "result": result,
        "result_coordinates": Point(
            x=float(raw_event["positions"][1]["x"]),
            y=float(raw_event["positions"][1]["y"]),
        )
        if len(raw_event["positions"]) > 1
        else None,
        "qualifiers": qualifiers,
    }


def _pass_qualifiers(raw_event) -> List[Qualifier]:
    qualifiers = _generic_qualifiers(raw_event)

    if raw_event["subEventId"] == wyscout_events.PASS.CROSS:
        qualifiers.append(PassQualifier(PassType.CROSS))
    elif raw_event["subEventId"] == wyscout_events.PASS.HAND:
        qualifiers.append(PassQualifier(PassType.HAND_PASS))
    elif raw_event["subEventId"] == wyscout_events.PASS.HEAD:
        qualifiers.append(PassQualifier(PassType.HEAD_PASS))
        qualifiers.append(BodyPartQualifier(BodyPart.HEAD))
    elif raw_event["subEventId"] == wyscout_events.PASS.HIGH:
        qualifiers.append(PassQualifier(PassType.HIGH_PASS))
    elif raw_event["subEventId"] == wyscout_events.PASS.LAUNCH:
        qualifiers.append(PassQualifier(PassType.LAUNCH))
    elif raw_event["subEventId"] == wyscout_events.PASS.SIMPLE:
        qualifiers.append(PassQualifier(PassType.SIMPLE_PASS))
    elif raw_event["subEventId"] == wyscout_events.PASS.SMART:
        qualifiers.append(PassQualifier(PassType.SMART_PASS))

    if _has_tag(raw_event, wyscout_tags.LEFT_FOOT):
        qualifiers.append(BodyPartQualifier(BodyPart.LEFT_FOOT))
    elif _has_tag(raw_event, wyscout_tags.RIGHT_FOOT):
        qualifiers.append(BodyPartQualifier(BodyPart.RIGHT_FOOT))

    return qualifiers


def _parse_pass(raw_event: Dict, next_event: Dict) -> Dict:
    pass_result = None

    if _has_tag(raw_event, wyscout_tags.ACCURATE):
        pass_result = PassResult.COMPLETE
    elif _has_tag(raw_event, wyscout_tags.NOT_ACCURATE):
        pass_result = PassResult.INCOMPLETE

    if next_event:
        if next_event["eventId"] == wyscout_events.OFFSIDE.EVENT:
            pass_result = PassResult.OFFSIDE
        if next_event["eventId"] == wyscout_events.INTERRUPTION.EVENT:
            if (
                next_event["subEventId"]
                == wyscout_events.INTERRUPTION.BALL_OUT
            ):
                pass_result = PassResult.OUT

    return {
        "result": pass_result,
        "qualifiers": _pass_qualifiers(raw_event),
        "receive_timestamp": None,
        "receiver_player": None,
        "receiver_coordinates": Point(
            x=float(raw_event["positions"][1]["x"]),
            y=float(raw_event["positions"][1]["y"]),
        )
        if len(raw_event["positions"]) > 1
        else None,
    }


<<<<<<< HEAD
def _parse_goalkeeper_save(raw_event) -> List[Qualifier]:
    qualifiers = _generic_qualifiers(raw_event)
    goalkeeper_qualifiers = []
    if not _has_tag(raw_event, wyscout_tags.GOAL):
        goalkeeper_qualifiers.append(
            GoalkeeperQualifier(value=GoalkeeperActionType.SAVE)
        )
    else:
        goalkeeper_qualifiers.append(
            GoalkeeperQualifier(value=GoalkeeperActionType.SAVE_ATTEMPT)
        )
    if raw_event["subEventId"] == wyscout_events.SAVE.REFLEXES:
        goalkeeper_qualifiers.append(
            GoalkeeperQualifier(value=GoalkeeperActionType.REFLEX)
        )
    qualifiers.extend(goalkeeper_qualifiers)
=======
def _parse_clearance(raw_event: Dict) -> Dict:
    qualifiers = _generic_qualifiers(raw_event)
>>>>>>> ec18671e
    return {"result": None, "qualifiers": qualifiers}


def _parse_foul(raw_event: Dict) -> Dict:
    qualifiers = _generic_qualifiers(raw_event)
    return {
        "result": None,
        "qualifiers": qualifiers,
    }


def _parse_card(raw_event: Dict) -> Dict:
    qualifiers = _generic_qualifiers(raw_event)
    card_type = None
    if _has_tag(raw_event, wyscout_tags.RED_CARD):
        card_type = CardType.RED
    elif _has_tag(raw_event, wyscout_tags.YELLOW_CARD):
        card_type = CardType.FIRST_YELLOW
    elif _has_tag(raw_event, wyscout_tags.SECOND_YELLOW_CARD):
        card_type = CardType.SECOND_YELLOW

    return {"result": None, "qualifiers": qualifiers, "card_type": card_type}


def _parse_recovery(raw_event: Dict) -> Dict:
    qualifiers = _generic_qualifiers(raw_event)
    return {
        "result": None,
        "qualifiers": qualifiers,
    }


def _parse_ball_out(raw_event: Dict) -> Dict:
    qualifiers = _generic_qualifiers(raw_event)
    return {"result": None, "qualifiers": qualifiers}


def _parse_set_piece(raw_event: Dict, next_event: Dict) -> Dict:
    qualifiers = _generic_qualifiers(raw_event)

    result = {}

    if raw_event["subEventId"] in wyscout_events.FREE_KICK.PASS_TYPES:
        result = _parse_pass(raw_event, next_event)
        if raw_event["subEventId"] == wyscout_events.FREE_KICK.GOAL_KICK:
            qualifiers.append(SetPieceQualifier(SetPieceType.GOAL_KICK))
        elif raw_event["subEventId"] == wyscout_events.FREE_KICK.THROW_IN:
            qualifiers.append(SetPieceQualifier(SetPieceType.THROW_IN))
            qualifiers.append(PassQualifier(PassType.HAND_PASS))
        elif raw_event["subEventId"] in [
            wyscout_events.FREE_KICK.FREE_KICK,
            wyscout_events.FREE_KICK.FREE_KICK_CROSS,
        ]:
            qualifiers.append(SetPieceQualifier(SetPieceType.FREE_KICK))
        elif raw_event["subEventId"] == wyscout_events.FREE_KICK.CORNER:
            qualifiers.append(SetPieceQualifier(SetPieceType.CORNER_KICK))
    elif raw_event["subEventId"] in wyscout_events.FREE_KICK.SHOT_TYPES:
        result = _parse_shot(raw_event, next_event)
        if raw_event["subEventId"] == wyscout_events.FREE_KICK.FREE_KICK_SHOT:
            qualifiers.append(SetPieceQualifier(SetPieceType.FREE_KICK))
        elif raw_event["subEventId"] == wyscout_events.FREE_KICK.PENALTY:
            qualifiers.append(SetPieceQualifier(SetPieceType.PENALTY))

    result["qualifiers"] = qualifiers
    return result


def _parse_duel(raw_event: Dict) -> Dict:
    qualifiers = _generic_qualifiers(raw_event)
    duel_qualifiers = []

    sub_event_id = raw_event["subEventId"]

    if sub_event_id == wyscout_events.DUEL.AERIAL:
        duel_qualifiers.extend(
            [
                DuelQualifier(value=DuelType.LOOSE_BALL),
                DuelQualifier(value=DuelType.AERIAL),
            ]
        )
    elif sub_event_id in [
        wyscout_events.DUEL.GROUND_ATTACKING,
        wyscout_events.DUEL.GROUND_DEFENDING,
    ]:
        duel_qualifiers.extend([DuelQualifier(value=DuelType.GROUND)])
    elif sub_event_id == wyscout_events.DUEL.GROUND_LOOSE_BALL:
        duel_qualifiers.extend(
            [
                DuelQualifier(value=DuelType.LOOSE_BALL),
                DuelQualifier(value=DuelType.GROUND),
            ]
        )

    if _has_tag(raw_event, wyscout_tags.SLIDING_TACKLE):
        duel_qualifiers.extend([DuelQualifier(value=DuelType.SLIDING_TACKLE)])

    qualifiers.extend(duel_qualifiers)

    result = None
    if _has_tag(raw_event, wyscout_tags.WON):
        result = DuelResult.WON
    elif _has_tag(raw_event, wyscout_tags.LOST):
        result = DuelResult.LOST
    elif _has_tag(raw_event, wyscout_tags.NEUTRAL):
        result = DuelResult.NEUTRAL

    return {"result": result, "qualifiers": qualifiers}


def _players_to_dict(players: List[Player]):
    return {player.player_id: player for player in players}


class WyscoutInputs(NamedTuple):
    event_data: IO[bytes]


class WyscoutDeserializerV2(EventDataDeserializer[WyscoutInputs]):
    @property
    def provider(self) -> Provider:
        return Provider.WYSCOUT

    def deserialize(self, inputs: WyscoutInputs) -> EventDataset:
        transformer = self.get_transformer(length=100, width=100)

        with performance_logging("load data", logger=logger):
            raw_events = json.load(inputs.event_data)
            for event in raw_events["events"]:
                if "eventId" not in event:
                    event["eventId"] = event["eventName"]
                if "subEventId" not in event:
                    event["subEventId"] = event.get("subEventName")

        periods = []

        with performance_logging("parse data", logger=logger):
            home_team_id, away_team_id = raw_events["teams"].keys()
            home_team = _parse_team(raw_events, home_team_id, Ground.HOME)
            away_team = _parse_team(raw_events, away_team_id, Ground.AWAY)
            teams = {home_team_id: home_team, away_team_id: away_team}
            players = dict(
                [
                    (wyId, _players_to_dict(team.players))
                    for wyId, team in teams.items()
                ]
            )

            events = []

            for idx, raw_event in enumerate(raw_events["events"]):
                next_event = None
                if (idx + 1) < len(raw_events["events"]):
                    next_event = raw_events["events"][idx + 1]

                team_id = str(raw_event["teamId"])
                player_id = str(raw_event["playerId"])
                period_id = int(raw_event["matchPeriod"].replace("H", ""))

                if len(periods) == 0 or periods[-1].id != period_id:
                    periods.append(
                        Period(
                            id=period_id,
                            start_timestamp=0,
                            end_timestamp=0,
                        )
                    )

                generic_event_args = {
                    "event_id": raw_event["id"],
                    "raw_event": raw_event,
                    "coordinates": Point(
                        x=float(raw_event["positions"][0]["x"]),
                        y=float(raw_event["positions"][0]["y"]),
                    ),
                    "team": teams[team_id],
                    "player": players[team_id][player_id]
                    if player_id != INVALID_PLAYER
                    else None,
                    "ball_owning_team": None,
                    "ball_state": None,
                    "period": periods[-1],
                    "timestamp": raw_event["eventSec"],
                }

                event = None
                if raw_event["eventId"] == wyscout_events.SHOT.EVENT:
                    shot_event_args = _parse_shot(raw_event, next_event)
                    event = self.event_factory.build_shot(
                        **shot_event_args, **generic_event_args
                    )
                elif raw_event["eventId"] == wyscout_events.PASS.EVENT:
                    pass_event_args = _parse_pass(raw_event, next_event)
                    event = self.event_factory.build_pass(
                        **pass_event_args, **generic_event_args
                    )
                elif raw_event["eventId"] == wyscout_events.FOUL.EVENT:
                    foul_event_args = _parse_foul(raw_event)
                    event = self.event_factory.build_foul_committed(
                        **foul_event_args, **generic_event_args
                    )
                    if any(
                        (_has_tag(raw_event, tag) for tag in wyscout_tags.CARD)
                    ):
                        card_event_args = _parse_card(raw_event)
                        event = self.event_factory.build_card(
                            **card_event_args, **generic_event_args
                        )
                elif raw_event["eventId"] == wyscout_events.INTERRUPTION.EVENT:
                    ball_out_event_args = _parse_ball_out(raw_event)
                    event = self.event_factory.build_ball_out(
                        **ball_out_event_args, **generic_event_args
                    )
                elif raw_event["eventId"] == wyscout_events.SAVE.EVENT:
                    goalkeeper_save_args = _parse_goalkeeper_save(raw_event)
                    event = self.event_factory.build_goalkeeper_event(
                        **goalkeeper_save_args, **generic_event_args
                    )
                elif raw_event["eventId"] == wyscout_events.FREE_KICK.EVENT:
                    set_piece_event_args = _parse_set_piece(
                        raw_event, next_event
                    )
                    if (
                        raw_event["subEventId"]
                        in wyscout_events.FREE_KICK.PASS_TYPES
                    ):
                        event = self.event_factory.build_pass(
                            **set_piece_event_args, **generic_event_args
                        )
                    elif (
                        raw_event["subEventId"]
                        in wyscout_events.FREE_KICK.SHOT_TYPES
                    ):
                        event = self.event_factory.build_shot(
                            **set_piece_event_args, **generic_event_args
                        )

                elif (
                    raw_event["eventId"] == wyscout_events.OTHERS_ON_BALL.EVENT
                ):
                    if (
                        raw_event["subEventId"]
                        == wyscout_events.OTHERS_ON_BALL.CLEARANCE
                    ):
                        clearance_event_args = _parse_clearance(raw_event)
                        event = self.event_factory.build_clearance(
                            **clearance_event_args,
                            **generic_event_args,
                        )
                    else:
                        recovery_event_args = _parse_recovery(raw_event)
                        event = self.event_factory.build_recovery(
                            **recovery_event_args, **generic_event_args
                        )
                elif raw_event["eventId"] == wyscout_events.DUEL.EVENT:
                    duel_event_args = _parse_duel(raw_event)
                    event = self.event_factory.build_duel(
                        **duel_event_args, **generic_event_args
                    )
                elif raw_event["eventId"] not in [
                    wyscout_events.SAVE.EVENT,
                    wyscout_events.OFFSIDE.EVENT,
                ]:
                    # The events SAVE and OFFSIDE are already merged with PASS and SHOT events
                    qualifiers = _generic_qualifiers(raw_event)
                    event = self.event_factory.build_generic(
                        result=None,
                        qualifiers=qualifiers,
                        **generic_event_args,
                    )

                if event and self.should_include_event(event):
                    events.append(transformer.transform_event(event))

        metadata = Metadata(
            teams=[home_team, away_team],
            periods=periods,
            pitch_dimensions=transformer.get_to_coordinate_system().pitch_dimensions,
            score=None,
            frame_rate=None,
            orientation=Orientation.BALL_OWNING_TEAM,
            flags=None,
            provider=Provider.WYSCOUT,
            coordinate_system=transformer.get_to_coordinate_system(),
        )

        return EventDataset(metadata=metadata, records=events)<|MERGE_RESOLUTION|>--- conflicted
+++ resolved
@@ -12,15 +12,8 @@
     DuelQualifier,
     DuelType,
     EventDataset,
-<<<<<<< HEAD
-    FoulCommittedEvent,
-    GenericEvent,
     GoalkeeperQualifier,
     GoalkeeperActionType,
-=======
-    GoalkeeperAction,
-    GoalkeeperActionQualifier,
->>>>>>> ec18671e
     Ground,
     Metadata,
     Orientation,
@@ -180,7 +173,11 @@
     }
 
 
-<<<<<<< HEAD
+def _parse_clearance(raw_event: Dict) -> Dict:
+    qualifiers = _generic_qualifiers(raw_event)
+    return {"result": None, "qualifiers": qualifiers}
+
+
 def _parse_goalkeeper_save(raw_event) -> List[Qualifier]:
     qualifiers = _generic_qualifiers(raw_event)
     goalkeeper_qualifiers = []
@@ -197,10 +194,6 @@
             GoalkeeperQualifier(value=GoalkeeperActionType.REFLEX)
         )
     qualifiers.extend(goalkeeper_qualifiers)
-=======
-def _parse_clearance(raw_event: Dict) -> Dict:
-    qualifiers = _generic_qualifiers(raw_event)
->>>>>>> ec18671e
     return {"result": None, "qualifiers": qualifiers}
 
 
