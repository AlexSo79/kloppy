import math
from datetime import datetime, timezone, timedelta

import pytest

from kloppy.domain import (
    BallState,
    BodyPart,
    BodyPartQualifier,
    BodyPartQualifier,
    CardQualifier,
    CardType,
    CounterAttackQualifier,
    DatasetFlag,
    DatasetType,
    DuelQualifier,
    DuelType,
    EventDataset,
    EventType,
    FormationType,
    GoalkeeperActionType,
    GoalkeeperQualifier,
    Orientation,
    PassQualifier,
    PassType,
    OptaPitchDimensions,
    Point,
    Point,
    Point3D,
    PositionType,
    Provider,
    Score,
    SetPieceQualifier,
    SetPieceType,
    ShotResult,
    build_coordinate_system,
)
from kloppy import opta
from kloppy.infra.serializers.event.statsperform.deserializer import (
    _get_end_coordinates,
)
from kloppy.infra.serializers.event.statsperform.parsers.f24_xml import (
    _parse_f24_datetime,
)


@pytest.fixture(scope="module")
def dataset(base_dir) -> EventDataset:
    """Load Opta data for FC København - FC Nordsjælland"""
    dataset = opta.load(
        f7_data=base_dir / "files" / "opta_f7.xml",
        f24_data=base_dir / "files" / "opta_f24.xml",
        coordinates="opta",
    )
    assert dataset.dataset_type == DatasetType.EVENT
    return dataset


def test_parse_f24_datetime():
    """Test if the F24 datetime is correctly parsed"""
    # timestamps have millisecond precision
    assert _parse_f24_datetime("2018-09-23T15:02:13.608") == datetime(
        2018, 9, 23, 15, 2, 13, 608000, tzinfo=timezone.utc
    )
    # milliseconds are not left-padded
    assert _parse_f24_datetime("2018-09-23T15:02:14.39") == datetime(
        2018, 9, 23, 15, 2, 14, 39000, tzinfo=timezone.utc
    )


class TestOptaMetadata:
    """Tests related to deserializing metadata (i.e., the F7 feed)"""

    def test_provider(self, dataset):
        """It should set the Opta provider"""
        assert dataset.metadata.provider == Provider.OPTA

    def test_orientation(self, dataset):
        """It should set the action-executing-team orientation"""
        assert (
            dataset.metadata.orientation == Orientation.ACTION_EXECUTING_TEAM
        )

    def test_framerate(self, dataset):
        """It should set the frame rate to None"""
        assert dataset.metadata.frame_rate is None

    def test_teams(self, dataset):
        """It should create the teams and player objects"""
        # There should be two teams with the correct names and starting formations
        assert dataset.metadata.teams[0].name == "FC København"
        assert dataset.metadata.teams[0].starting_formation == FormationType(
            "4-4-2"
        )
        assert dataset.metadata.teams[1].name == "FC Nordsjælland"
        assert dataset.metadata.teams[1].starting_formation == FormationType(
            "4-3-3"
        )
        # The teams should have the correct players
        player = dataset.metadata.teams[0].get_player_by_id("111319")
        assert player.player_id == "111319"
        assert player.jersey_no == 21
        assert str(player) == "Jesse Joronen"

    def test_player_position(self, dataset):
        """It should set the correct player position from the events"""
        # Starting players have a position
        player = dataset.metadata.teams[0].get_player_by_id("111319")
<<<<<<< HEAD
        assert player.starting_position == PositionType.Goalkeeper
=======
        assert player.positions.last() == Position(
            position_id="1", name="GK", coordinates=None
        )
>>>>>>> 9063cbcc
        assert player.starting

        # Substituted players don't have a position
        sub_player = dataset.metadata.teams[0].get_player_by_id("88022")
<<<<<<< HEAD
        assert sub_player.starting_position is PositionType.Unknown
=======
        assert len(sub_player.positions.items) == 0
>>>>>>> 9063cbcc
        assert not sub_player.starting

        # LB position is correctly based on Formation_Place
        player = dataset.metadata.teams[0].get_player_by_id("80398")
        assert player.positions.last() == Position(
            position_id="3", name="LB", coordinates=None
        )
        assert player.starting

    def test_periods(self, dataset):
        """It should create the periods"""
        assert len(dataset.metadata.periods) == 5
        assert dataset.metadata.periods[0].id == 1
        period_starts = [
            _parse_f24_datetime("2018-09-23T15:02:13.608"),
            _parse_f24_datetime("2018-09-23T16:05:28.873"),
            _parse_f24_datetime("2018-09-23T17:50:01.810"),
            _parse_f24_datetime("2018-09-23T18:35:01.810"),
            _parse_f24_datetime("2018-09-23T19:05:01.810"),
        ]
        period_ends = [
            _parse_f24_datetime("2018-09-23T15:48:21.222"),
            _parse_f24_datetime("2018-09-23T16:55:37.788"),
            _parse_f24_datetime("2018-09-23T18:20:01.810"),
            _parse_f24_datetime("2018-09-23T18:50:01.810"),
            _parse_f24_datetime("2018-09-23T19:25:01.810"),
        ]
        for i, period in enumerate(dataset.metadata.periods):
            assert period.id == i + 1
            assert period.start_timestamp == period_starts[i]
            assert period.end_timestamp == period_ends[i]

    def test_pitch_dimensions(self, dataset):
        """It should set the correct pitch dimensions"""
        assert dataset.metadata.pitch_dimensions == OptaPitchDimensions()

    def test_coordinate_system(self, dataset):
        """It should set the correct coordinate system"""
        assert dataset.metadata.coordinate_system == build_coordinate_system(
            Provider.OPTA
        )

    def test_score(self, dataset):
        """It should set the correct score"""
        assert dataset.metadata.score == Score(home=2, away=1)

    def test_flags(self, dataset):
        """It should set the correct flags"""
        assert (
            dataset.metadata.flags
            == DatasetFlag.BALL_OWNING_TEAM | DatasetFlag.BALL_STATE
        )


class TestOptaEvent:
    """Generic tests related to deserializing events (i.e., the F24 feed)"""

    def test_generic_attributes(self, dataset: EventDataset):
        """Test generic event attributes"""
        event = dataset.get_event_by_id("1510681159")
        assert event.event_id == "1510681159"
        assert event.team.name == "FC København"
        assert event.ball_owning_team.name == "FC København"
        assert event.player.full_name == "Dame N'Doye"
        assert event.coordinates == Point(50.1, 49.4)
        assert event.raw_event.id == "1510681159"
        assert event.related_event_ids == []
        assert event.period.id == 1
        assert event.timestamp == (
            _parse_f24_datetime("2018-09-23T15:02:14.39")  # event timestamp
            - _parse_f24_datetime("2018-09-23T15:02:13.608")  # period start
        )
        assert event.ball_state == BallState.ALIVE

    def test_timestamp(self, dataset):
        """It should set the correct timestamp, reset to zero after each period"""
        kickoff_p1 = dataset.get_event_by_id("1510681159")
        assert kickoff_p1.timestamp == timedelta(seconds=0.431)
        kickoff_p2 = dataset.get_event_by_id("1209571018")
        assert kickoff_p2.timestamp == timedelta(seconds=1.557)

    def test_correct_normalized_deserialization(self, base_dir):
        """Test if the normalized deserialization is correct"""
        dataset = opta.load(
            f7_data=base_dir / "files" / "opta_f7.xml",
            f24_data=base_dir / "files" / "opta_f24.xml",
        )
        event = dataset.get_event_by_id("1510681159")
        assert event.coordinates.x == pytest.approx(0.501, 0.001)
        assert event.coordinates.y == pytest.approx(0.50672, 0.001)

    def test_ball_owning_team(self, dataset: EventDataset):
        """Test if the ball owning team is correctly set"""
        assert (
            dataset.get_event_by_id("1594254267").ball_owning_team
            == dataset.metadata.teams[1]
        )
        assert (
            dataset.get_event_by_id("2087733359").ball_owning_team
            == dataset.metadata.teams[0]
        )

    def test_setpiece_qualifiers(self, dataset: EventDataset):
        """Test if the qualifiers are correctly deserialized"""
        kick_off = dataset.get_event_by_id("1510681159")
        assert (
            kick_off.get_qualifier_value(SetPieceQualifier)
            == SetPieceType.KICK_OFF
        )

    def test_body_part_qualifiers(self, dataset: EventDataset):
        """Test if the body part qualifiers are correctly deserialized"""
        header = dataset.get_event_by_id("1101592119")
        assert BodyPart.HEAD in header.get_qualifier_values(BodyPartQualifier)

    def test_card_qualifiers(self, dataset: EventDataset):
        """Test if the card qualifiers are correctly deserialized"""
        red_card = dataset.get_event_by_id("2318454729")
        assert red_card.get_qualifier_value(CardQualifier) == CardType.RED

    def test_counter_attack_qualifiers(self, dataset: EventDataset):
        """Test if the counter attack qualifiers are correctly deserialized"""
        counter_attack = dataset.get_event_by_id("2318695229")
        assert (
            counter_attack.get_qualifier_value(CounterAttackQualifier) is True
        )


class TestOptaPassEvent:
    """Tests related to deserializing pass events"""

    def test_deserialize_all(self, dataset: EventDataset):
        """It should deserialize all pass events"""
        events = dataset.find_all("pass")
        assert len(events) == 15

    def test_receiver_coordinates(self, dataset: EventDataset):
        """Test if the receiver coordinates are correctly deserialized"""
        # Check receiver coordinates for incomplete passes
        incomplete_pass = dataset.get_event_by_id("1101592119")
        assert incomplete_pass.receiver_coordinates.x == 45.5
        assert incomplete_pass.receiver_coordinates.y == 68.2

    def test_end_coordinates(self, dataset: EventDataset):
        """Test if the end coordinates are correctly deserialized"""
        pass_event = dataset.get_event_by_id("2360555167")
        assert pass_event.receiver_coordinates.x == 89.3

    def test_pass_qualifiers(self, dataset: EventDataset):
        """Test if the pass type qualfiers are correctly deserialized"""
        through_ball = dataset.get_event_by_id("1101592119")
        assert PassType.THROUGH_BALL in through_ball.get_qualifier_values(
            PassQualifier
        )
        chipped_pass = dataset.get_event_by_id("1444075194")
        assert PassType.CHIPPED_PASS in chipped_pass.get_qualifier_values(
            PassQualifier
        )
        assist = dataset.get_event_by_id("1666666666")
        assert PassType.ASSIST in assist.get_qualifier_values(PassQualifier)
        assert PassType.SHOT_ASSIST in assist.get_qualifier_values(
            PassQualifier
        )


class TestOptaClearanceEvent:
    """Tests related to deserializing clearance events"""

    def test_deserialize_all(self, dataset: EventDataset):
        """It should deserialize all clearance events"""
        events = dataset.find_all("clearance")
        assert len(events) == 2

    def test_correct_deserialization(self, dataset: EventDataset):
        """Test if the clearance event is correctly deserialized"""
        clearance = dataset.get_event_by_id("2498907287")
        assert clearance.event_type == EventType.CLEARANCE


class TestOptaShotEvent:
    """Tests related to deserializing shot events"""

    def test_deserialize_all(self, dataset: EventDataset):
        """It should deserialize all shot events"""
        events = dataset.find_all("shot")
        assert len(events) == 3

    def test_correct_deserialization(self, dataset: EventDataset):
        """Test if the shot event is correctly deserialized"""
        shot = dataset.get_event_by_id("2318695229")
        # A shot event should have a result
        assert shot.result == ShotResult.GOAL
        # A shot event should have end coordinates
        assert shot.result_coordinates == Point3D(100.0, 47.8, 2.5)
        # A shot event should have a body part
        assert (
            shot.get_qualifier_value(BodyPartQualifier) == BodyPart.LEFT_FOOT
        )

    def test_timestamp_goal(self, dataset: EventDataset):
        """Check timestamp from qualifier in case of goal"""
        goal = dataset.get_event_by_id("2318695229")
        assert goal.timestamp == (
            _parse_f24_datetime("2018-09-23T16:07:48.525")  # event timestamp
            - _parse_f24_datetime("2018-09-23T16:05:28.873")  # period start
        )

    def test_shot_end_coordinates(self):
        """Shots should receive the correct end coordinates."""
        # When no end coordinates are available, we return None
        assert _get_end_coordinates({}) is None

        # When a shot was not blocked, the goalmouth coordinates should be used.
        # The y- and z-coordinate are specified by qualifiers; the
        # x-coordinate is 100.0 (i.e., the goal line)
        shot_on_target_qualifiers = {
            102: "52.1",  # goal mouth y-coordinate
            103: "18.4",  # goal mouth z-coordinate
        }
        assert _get_end_coordinates(shot_on_target_qualifiers) == Point3D(
            x=100.0, y=52.1, z=18.4
        )

        # When the z-coordinate is missing, we return 2D coordinates
        incomplete_shot_qualifiers = {
            102: "52.1",  # goal mouth y-coordinate
        }
        assert _get_end_coordinates(incomplete_shot_qualifiers) == Point(
            x=100, y=52.1
        )

        # When the y-coordinate is missing, we return None
        incomplete_shot_qualifiers = {
            103: "18.4",  # goal mouth z-coordinate
        }
        assert _get_end_coordinates(incomplete_shot_qualifiers) is None

        # When a shot is blocked, the end coordinates should correspond to the
        # location where the shot was blocked.
        blocked_shot_qualifiers = {
            146: "99.1",  # blocked x-coordiante
            147: "52.5",  # blocked y-coordinate
        }
        assert _get_end_coordinates(blocked_shot_qualifiers) == Point(
            x=99.1, y=52.5
        )

        # When a shot was blocked and goal mouth locations are provided too,
        # the z-coordinate of the goal mouth coordinates should be inversely
        # projected on the location where the shot was blocked
        blocked_shot_on_target_qualifiers = {
            **shot_on_target_qualifiers,
            **blocked_shot_qualifiers,
        }
        start_coordinates = Point(x=92.6, y=57.9)
        # This requires some trigonometry. We can define two
        # right-angle triangles:
        #   - a large triangle between the start coordinates and goal mouth
        #     coordinates.
        #   - an enclosed smaller triangle between the start coordinates and
        #     the location where the shot was blocked.
        # We need to compute the length of the opposite side of the small
        # triangle. Therefore, we compute:
        #   - the length of the adjacent side of the large triangle
        adj_large = math.sqrt(
            (100 - start_coordinates.x) ** 2
            + (52.1 - start_coordinates.y) ** 2
        )
        #   - the length of the adjacent side of the small triangle
        adj_small = math.sqrt(
            (99.1 - start_coordinates.x) ** 2
            + (52.5 - start_coordinates.y) ** 2
        )
        #   - the angle of the large triangle (== the angle of the small triangle)
        alpha_large = math.atan2(18.4, adj_large)
        #  - the opposite side of the small triangle
        opp_small = math.tan(alpha_large) * adj_small
        assert _get_end_coordinates(
            blocked_shot_on_target_qualifiers, start_coordinates
        ) == Point3D(x=99.1, y=52.5, z=opp_small)

    def test_own_goal(self, dataset: EventDataset):
        """Test if own goals are correctly deserialized"""
        own_goal = dataset.get_event_by_id("2318697001")
        assert own_goal.result == ShotResult.OWN_GOAL
        # Use the inverse coordinates of the goal location
        assert own_goal.result_coordinates == Point3D(0.0, 100 - 45.6, 1.9)


class TestOptaDuelEvent:
    """Tests related to deserializing duel events"""

    def test_deserialize_all(self, dataset: EventDataset):
        """It should deserialize all duel events"""
        events = dataset.find_all("duel")
        assert len(events) == 3

    def test_qualifiers(self, dataset: EventDataset):
        """Test if the qualifiers are correctly deserialized"""
        aerial_duel = dataset.get_event_by_id("1274474573")
        assert DuelType.AERIAL in aerial_duel.get_qualifier_values(
            DuelQualifier
        )
        ground_duel = dataset.get_event_by_id("2140914735")
        assert DuelType.GROUND in ground_duel.get_qualifier_values(
            DuelQualifier
        )


class TestOptaGoalkeeperEvent:
    """Tests related to deserializing goalkeeper events"""

    def test_deserialize_all(self, dataset: EventDataset):
        """It should deserialize all goalkeeper events"""
        events = dataset.find_all("goalkeeper")
        assert len(events) == 5

    def test_qualifiers(self, dataset: EventDataset):
        """Test if the qualifiers are correctly deserialized"""
        save = dataset.get_event_by_id("2451170467")
        assert (
            save.get_qualifier_value(GoalkeeperQualifier)
            == GoalkeeperActionType.SAVE
        )
        claim = dataset.get_event_by_id("2453149143")
        assert (
            claim.get_qualifier_value(GoalkeeperQualifier)
            == GoalkeeperActionType.CLAIM
        )
        punch = dataset.get_event_by_id("2451094707")
        assert (
            punch.get_qualifier_value(GoalkeeperQualifier)
            == GoalkeeperActionType.PUNCH
        )
        keeper_pick_up = dataset.get_event_by_id("2451098837")
        assert (
            keeper_pick_up.get_qualifier_value(GoalkeeperQualifier)
            == GoalkeeperActionType.PICK_UP
        )
        smother = dataset.get_event_by_id("2438594253")
        assert (
            smother.get_qualifier_value(GoalkeeperQualifier)
            == GoalkeeperActionType.SMOTHER
        )


class TestOptaInterceptionEvent:
    """Tests related to deserializing interception events"""

    def test_correct_deserialization(self, dataset: EventDataset):
        """Test if the interception event is correctly deserialized"""
        event = dataset.get_event_by_id("2609934569")
        assert event.event_type == EventType.INTERCEPTION


class TestOptaMiscontrolEvent:
    """Tests related to deserializing miscontrol events"""

    def test_correct_deserialization(self, dataset: EventDataset):
        """Test if the miscontrol event is correctly deserialized"""
        event = dataset.get_event_by_id("2509132175")
        assert event.event_type == EventType.MISCONTROL


class TestOptaBlockEvent:
    """Tests related to deserializing block events"""

    def test_correct_deserialization(self, dataset: EventDataset):
        """Test if the block event is correctly deserialized"""
        event = dataset.get_event_by_id("1515097981")
        assert event.event_type == EventType.GENERIC
        assert event.event_name == "block"<|MERGE_RESOLUTION|>--- conflicted
+++ resolved
@@ -106,29 +106,17 @@
         """It should set the correct player position from the events"""
         # Starting players have a position
         player = dataset.metadata.teams[0].get_player_by_id("111319")
-<<<<<<< HEAD
-        assert player.starting_position == PositionType.Goalkeeper
-=======
-        assert player.positions.last() == Position(
-            position_id="1", name="GK", coordinates=None
-        )
->>>>>>> 9063cbcc
+        assert player.positions.last() == PositionType.Goalkeeper
         assert player.starting
 
         # Substituted players don't have a position
         sub_player = dataset.metadata.teams[0].get_player_by_id("88022")
-<<<<<<< HEAD
-        assert sub_player.starting_position is PositionType.Unknown
-=======
         assert len(sub_player.positions.items) == 0
->>>>>>> 9063cbcc
         assert not sub_player.starting
 
         # LB position is correctly based on Formation_Place
         player = dataset.metadata.teams[0].get_player_by_id("80398")
-        assert player.positions.last() == Position(
-            position_id="3", name="LB", coordinates=None
-        )
+        assert player.positions.last() == PositionType.LeftBack
         assert player.starting
 
     def test_periods(self, dataset):
