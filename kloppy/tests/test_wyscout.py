from pathlib import Path

import pytest
<<<<<<< HEAD
from kloppy.domain import Point, SetPieceType, SetPieceQualifier, EventType
=======
from kloppy.domain import Point, SetPieceType, SetPieceQualifier
from kloppy.domain.models import EventType
>>>>>>> 63153353

from kloppy import wyscout


class TestWyscout:
    """"""

    @pytest.fixture
    def event_v3_data(self, base_dir):
        return base_dir / "files/wyscout_events_v3.json"

    @pytest.fixture
    def event_v2_data(self, base_dir):
        return base_dir / "files/wyscout_events_v2.json"

    def test_correct_v3_deserialization(self, event_v3_data: Path):
        dataset = wyscout.load(
            event_data=event_v3_data,
            coordinates="wyscout",
            data_version="V3",
        )
<<<<<<< HEAD
        assert dataset.events[2].coordinates == Point(36.0, 78.0)
        assert (
            dataset.events[4].get_qualifier_value(SetPieceQualifier)
            == SetPieceType.CORNER_KICK
        )
        assert dataset.events[5].event_type == EventType.FOUL_COMMITTED
=======
        assert dataset.records[2].coordinates == Point(36.0, 78.0)
        assert dataset.events[5].event_type == EventType.CLEARANCE
>>>>>>> 63153353

    def test_correct_normalized_v3_deserialization(self, event_v3_data: Path):
        dataset = wyscout.load(event_data=event_v3_data, data_version="V3")
        assert dataset.records[2].coordinates == Point(0.36, 0.78)

    def test_correct_v2_deserialization(self, event_v2_data: Path):
        dataset = wyscout.load(
            event_data=event_v2_data,
            coordinates="wyscout",
            data_version="V2",
        )
        assert dataset.records[2].coordinates == Point(29.0, 6.0)
        assert dataset.events[136].event_type == EventType.CLEARANCE

    def test_correct_auto_recognize_deserialization(self, event_v2_data: Path):
        dataset = wyscout.load(event_data=event_v2_data, coordinates="wyscout")
        assert dataset.records[2].coordinates == Point(29.0, 6.0)<|MERGE_RESOLUTION|>--- conflicted
+++ resolved
@@ -1,12 +1,7 @@
 from pathlib import Path
 
 import pytest
-<<<<<<< HEAD
 from kloppy.domain import Point, SetPieceType, SetPieceQualifier, EventType
-=======
-from kloppy.domain import Point, SetPieceType, SetPieceQualifier
-from kloppy.domain.models import EventType
->>>>>>> 63153353
 
 from kloppy import wyscout
 
@@ -28,17 +23,13 @@
             coordinates="wyscout",
             data_version="V3",
         )
-<<<<<<< HEAD
         assert dataset.events[2].coordinates == Point(36.0, 78.0)
         assert (
             dataset.events[4].get_qualifier_value(SetPieceQualifier)
             == SetPieceType.CORNER_KICK
         )
         assert dataset.events[5].event_type == EventType.FOUL_COMMITTED
-=======
-        assert dataset.records[2].coordinates == Point(36.0, 78.0)
-        assert dataset.events[5].event_type == EventType.CLEARANCE
->>>>>>> 63153353
+        assert dataset.events[6].event_type == EventType.CLEARANCE
 
     def test_correct_normalized_v3_deserialization(self, event_v3_data: Path):
         dataset = wyscout.load(event_data=event_v3_data, data_version="V3")
